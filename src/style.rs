//! # Style
//!
//! The `style` module provides a functionality to apply attributes and colors on your text.
//!
//! This documentation does not contain a lot of examples. The reason is that it's fairly
//! obvious how to use this crate. Although, we do provide
//! [examples](https://github.com/crossterm-rs/crossterm/tree/master/examples) repository
//! to demonstrate the capabilities.
//!
//! ## Platform-specific Notes
//!
//! Not all features are supported on all terminals/platforms. You should always consult
//! platform-specific notes of the following types:
//!
//! * [Color](enum.Color.html#platform-specific-notes)
//! * [Attribute](enum.Attribute.html#platform-specific-notes)
//!
//! ## Examples
//!
//! A few examples of how to use the style module.
//!
//! ### Colors
//!
//! How to change the terminal text color.
//!
//! Command API:
//!
//! Using the Command API to color text.
//!
//! ```no_run
//! use std::io::{stdout, Write};
//!
//! use crossterm::{execute, Result};
//! use crossterm::style::{Print, SetForegroundColor, SetBackgroundColor, ResetColor, Color, Attribute};
//!
//! fn main() -> Result<()> {
//!     execute!(
//!         stdout(),
//!         // Blue foreground
//!         SetForegroundColor(Color::Blue),
//!         // Red background
//!         SetBackgroundColor(Color::Red),
//!         // Print text
//!         Print("Blue text on Red.".to_string()),
//!         // Reset to default colors
//!         ResetColor
//!     )
//! }
//! ```
//!
//! Functions:
//!
//! Using functions from [`Colorize`](trait.Colorize.html) on a `String` or `&'static str` to color it.
//!
//! ```no_run
//! use crossterm::style::Colorize;
//!
//! println!("{}", "Red foreground color & blue background.".red().on_blue());
//! ```
//!
//! ### Attributes
//!
//! How to appy terminal attributes to text.
//!
//! Command API:
//!
//! Using the Command API to set attributes.
//!
//! ```no_run
//! use std::io::{stdout, Write};
//!
//! use crossterm::{execute, Result, style::Print};
//! use crossterm::style::{SetAttribute, Attribute};
//!
//! fn main() -> Result<()> {
//!     execute!(
//!         stdout(),
//!         // Set to bold
//!         SetAttribute(Attribute::Bold),
//!         Print("Bold text here.".to_string()),
//!         // Reset all attributes
//!         SetAttribute(Attribute::Reset)
//!     )
//! }
//! ```
//!
//! Functions:
//!
//! Using [`Styler`](trait.Styler.html) functions on a `String` or `&'static str` to set attributes to it.
//!
//! ```no_run
//! use crossterm::style::Styler;
//!
//! println!("{}", "Bold".bold());
//! println!("{}", "Underlined".underlined());
//! println!("{}", "Negative".negative());
//! ```
//!
//! Displayable:
//!
//! [`Attribute`](enum.Attribute.html) implements [Display](https://doc.rust-lang.org/beta/std/fmt/trait.Display.html) and therefore it can be formatted like:
//!
//! ```no_run
//! use crossterm::style::Attribute;
//!
//! println!(
//!     "{} Underlined {} No Underline",
//!     Attribute::Underlined,
//!     Attribute::NoUnderline
//! );
//! ```

<<<<<<< HEAD
use std::fmt::Display;
=======
use std::{
    env,
    fmt::{self, Display},
};
>>>>>>> 9033a483

#[cfg(windows)]
use crate::Result;
use crate::{impl_display, Command};

pub use self::{
    attributes::Attributes,
    content_style::ContentStyle,
    styled_content::StyledContent,
    traits::{Colorize, Styler},
    types::{Attribute, Color, Colored, Colors},
};

#[macro_use]
mod macros;
mod ansi;
mod attributes;
mod content_style;
mod styled_content;
mod sys;
mod traits;
mod types;

/// Creates a `StyledContent`.
///
/// This could be used to style any type that implements `Display` with colors and text attributes.
///
/// See [`StyledContent`](struct.StyledContent.html) for more info.
///
/// # Examples
///
/// ```no_run
/// use crossterm::style::{style, Color};
///
/// let styled_content = style("Blue colored text on yellow background")
///     .with(Color::Blue)
///     .on(Color::Yellow);
///
/// println!("{}", styled_content);
/// ```
pub fn style<'a, D: 'a>(val: D) -> StyledContent<D>
where
    D: Display + Clone,
{
    ContentStyle::new().apply(val)
}

impl_colorize!(String);
impl_colorize!(char);

// We do actually need the parentheses here because the macro doesn't work without them otherwise
// This is probably a bug somewhere in the compiler, but it isn't that big a deal.
#[allow(unused_parens)]
impl<'a> Colorize<&'a str> for &'a str {
    impl_colorize_callback!(def_color_base!((&'a str)));
}

impl_styler!(String);
impl_styler!(char);

#[allow(unused_parens)]
impl<'a> Styler<&'a str> for &'a str {
    impl_styler_callback!(def_attr_base!((&'a str)));
}

/// Returns available color count.
///
/// # Notes
///
/// This does not always provide a good result.
#[cfg(not(target_arch = "wasm32"))]
pub fn available_color_count() -> u16 {
    std::env::var("TERM")
        .map(|x| if x.contains("256color") { 256 } else { 8 })
        .unwrap_or(8)
}

#[cfg(target_arch = "wasm32")]
pub fn available_color_count() -> u16 {
    256
}

/// A command that sets the the foreground color.
///
/// See [`Color`](enum.Color.html) for more info.
///
/// [`SetColors`](struct.SetColors.html) can also be used to set both the foreground and background
/// color in one command.
///
/// # Notes
///
/// Commands must be executed/queued for execution otherwise they do nothing.
#[derive(Debug, Clone, Copy, PartialEq, Eq)]
pub struct SetForegroundColor(pub Color);

impl Command for SetForegroundColor {
    fn write_ansi(&self, f: &mut impl fmt::Write) -> fmt::Result {
        ansi::set_fg_csi_sequence(f, self.0)
    }

    #[cfg(windows)]
    fn execute_winapi(&self, _writer: impl FnMut() -> Result<()>) -> Result<()> {
        sys::windows::set_foreground_color(self.0)
    }
}

/// A command that sets the the background color.
///
/// See [`Color`](enum.Color.html) for more info.
///
/// [`SetColors`](struct.SetColors.html) can also be used to set both the foreground and background
/// color with one command.
///
/// # Notes
///
/// Commands must be executed/queued for execution otherwise they do nothing.
#[derive(Debug, Clone, Copy, PartialEq, Eq)]
pub struct SetBackgroundColor(pub Color);

impl Command for SetBackgroundColor {
    fn write_ansi(&self, f: &mut impl fmt::Write) -> fmt::Result {
        ansi::set_bg_csi_sequence(f, self.0)
    }

    #[cfg(windows)]
    fn execute_winapi(&self, _writer: impl FnMut() -> Result<()>) -> Result<()> {
        sys::windows::set_background_color(self.0)
    }
}

/// A command that optionally sets the foreground and/or background color.
///
/// For example:
/// ```no_run
/// use std::io::{stdout, Write};
///
/// use crossterm::execute;
/// use crossterm::style::{Color::{Green, Black}, Colors, Print, SetColors};
///
/// execute!(
///     stdout(),
///     SetColors(Colors::new(Green, Black)),
///     Print("Hello, world!".to_string()),
/// ).unwrap();
/// ```
///
/// See [`Colors`](struct.Colors.html) for more info.
///
/// # Notes
///
/// Commands must be executed/queued for execution otherwise they do nothing.
#[derive(Debug, Clone, Copy, PartialEq, Eq)]
pub struct SetColors(pub Colors);

impl Command for SetColors {
    fn write_ansi(&self, f: &mut impl fmt::Write) -> fmt::Result {
        if let Some(color) = self.0.foreground {
            ansi::set_fg_csi_sequence(f, color)?;
        }
        if let Some(color) = self.0.background {
            ansi::set_bg_csi_sequence(f, color)?;
        }
        Ok(())
    }

    #[cfg(windows)]
    fn execute_winapi(&self, _writer: impl FnMut() -> Result<()>) -> Result<()> {
        if let Some(color) = self.0.foreground {
            sys::windows::set_foreground_color(color)?;
        }
        if let Some(color) = self.0.background {
            sys::windows::set_background_color(color)?;
        }
        Ok(())
    }
}

/// A command that sets an attribute.
///
/// See [`Attribute`](enum.Attribute.html) for more info.
///
/// # Notes
///
/// Commands must be executed/queued for execution otherwise they do nothing.
#[derive(Debug, Clone, Copy, PartialEq, Eq)]
pub struct SetAttribute(pub Attribute);

impl Command for SetAttribute {
    fn write_ansi(&self, f: &mut impl fmt::Write) -> fmt::Result {
        ansi::set_attr_csi_sequence(f, self.0)
    }

    #[cfg(windows)]
    fn execute_winapi(&self, _writer: impl FnMut() -> Result<()>) -> Result<()> {
        // attributes are not supported by WinAPI.
        Ok(())
    }
}

/// A command that sets several attributes.
///
/// See [`Attributes`](struct.Attributes.html) for more info.
///
/// # Notes
///
/// Commands must be executed/queued for execution otherwise they do nothing.
#[derive(Debug, Clone, Copy, PartialEq, Eq)]
pub struct SetAttributes(pub Attributes);

impl Command for SetAttributes {
    fn write_ansi(&self, f: &mut impl fmt::Write) -> fmt::Result {
        ansi::set_attrs_csi_sequence(f, self.0)
    }

    #[cfg(windows)]
    fn execute_winapi(&self, _writer: impl FnMut() -> Result<()>) -> Result<()> {
        // attributes are not supported by WinAPI.
        Ok(())
    }
}

/// A command that prints styled content.
///
/// See [`StyledContent`](struct.StyledContent.html) for more info.
///
/// # Notes
///
/// Commands must be executed/queued for execution otherwise they do nothing.
#[derive(Debug, Copy, Clone)]
pub struct PrintStyledContent<D: Display>(pub StyledContent<D>);

impl<D: Display> Command for PrintStyledContent<D> {
    fn write_ansi(&self, f: &mut impl fmt::Write) -> fmt::Result {
        write!(f, "{}", self.0)
    }

    #[cfg(windows)]
    fn execute_winapi(&self, _writer: impl FnMut() -> Result<()>) -> Result<()> {
        Ok(())
    }
}

/// A command that resets the colors back to default.
///
/// # Notes
///
/// Commands must be executed/queued for execution otherwise they do nothing.
#[derive(Debug, Clone, Copy, PartialEq, Eq)]
pub struct ResetColor;

impl Command for ResetColor {
    fn write_ansi(&self, f: &mut impl fmt::Write) -> fmt::Result {
        f.write_str(ansi::RESET_CSI_SEQUENCE)
    }

    #[cfg(windows)]
    fn execute_winapi(&self, _writer: impl FnMut() -> Result<()>) -> Result<()> {
        sys::windows::reset()
    }
}

/// A command that prints the given displayable type.
///
/// Commands must be executed/queued for execution otherwise they do nothing.
#[derive(Debug, Clone, Copy, PartialEq, Eq)]
pub struct Print<T: Display>(pub T);

impl<T: Display> Command for Print<T> {
    fn write_ansi(&self, f: &mut impl fmt::Write) -> fmt::Result {
        write!(f, "{}", self.0)
    }

    #[cfg(windows)]
    fn execute_winapi(&self, mut writer: impl FnMut() -> Result<()>) -> Result<()> {
        writer()
    }
}

impl<T: Display> Display for Print<T> {
    fn fmt(&self, f: &mut fmt::Formatter<'_>) -> fmt::Result {
        self.0.fmt(f)
    }
}

impl_display!(for SetForegroundColor);
impl_display!(for SetBackgroundColor);
impl_display!(for SetColors);
impl_display!(for SetAttribute);
impl_display!(for PrintStyledContent<String>);
impl_display!(for PrintStyledContent<&'static str>);
impl_display!(for ResetColor);<|MERGE_RESOLUTION|>--- conflicted
+++ resolved
@@ -110,14 +110,9 @@
 //! );
 //! ```
 
-<<<<<<< HEAD
-use std::fmt::Display;
-=======
 use std::{
-    env,
     fmt::{self, Display},
 };
->>>>>>> 9033a483
 
 #[cfg(windows)]
 use crate::Result;
