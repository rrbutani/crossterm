--- conflicted
+++ resolved
@@ -92,13 +92,9 @@
 
 #[doc(no_inline)]
 use crate::Command;
-<<<<<<< HEAD
-use crate::impl_display;
+use crate::{csi, impl_display};
 #[cfg(not(target_arch = "wasm32"))]
 use crate::Result;
-=======
-use crate::{csi, impl_display, Result};
->>>>>>> 174de58b
 
 pub(crate) mod sys;
 
