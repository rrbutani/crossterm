<<<<<<< HEAD
#[cfg(not(target_arch = "wasm32"))]
mod not_wasm;

#[cfg(not(target_arch = "wasm32"))]
#[doc(inline)]
pub use not_wasm::EventStream;
=======
use std::{
    pin::Pin,
    sync::{
        atomic::{AtomicBool, Ordering},
        mpsc::{self, SyncSender},
        Arc,
    },
    task::{Context, Poll},
    thread,
    time::Duration,
};

use futures_core::stream::Stream;
>>>>>>> 9033a483

#[cfg(target_arch = "wasm32")]
mod wasm;

<<<<<<< HEAD
#[cfg(target_arch = "wasm32")]
#[doc(inline)]
pub use wasm::EventStream;
=======
use super::{
    filter::EventFilter, poll_internal, read_internal, sys::Waker, Event, InternalEvent,
    INTERNAL_EVENT_READER,
};

/// A stream of `Result<Event>`.
///
/// **This type is not available by default. You have to use the `event-stream` feature flag
/// to make it available.**
///
/// It implements the [`futures::stream::Stream`](https://docs.rs/futures/0.3.1/futures/stream/trait.Stream.html)
/// trait and allows you to receive `Event`s with [`async-std`](https://crates.io/crates/async-std)
/// or [`tokio`](https://crates.io/crates/tokio) crates.
///
/// Check the [examples](https://github.com/crossterm-rs/crossterm/tree/master/examples) folder to see how to use
/// it (`event-stream-*`).
#[derive(Debug)]
pub struct EventStream {
    poll_internal_waker: Waker,
    stream_wake_task_executed: Arc<AtomicBool>,
    stream_wake_task_should_shutdown: Arc<AtomicBool>,
    task_sender: SyncSender<Task>,
}

impl Default for EventStream {
    fn default() -> Self {
        let (task_sender, receiver) = mpsc::sync_channel::<Task>(1);

        thread::spawn(move || {
            while let Ok(task) = receiver.recv() {
                loop {
                    if let Ok(true) = poll_internal(None, &EventFilter) {
                        break;
                    }

                    if task.stream_wake_task_should_shutdown.load(Ordering::SeqCst) {
                        break;
                    }
                }
                task.stream_wake_task_executed
                    .store(false, Ordering::SeqCst);
                task.stream_waker.wake();
            }
        });

        EventStream {
            poll_internal_waker: INTERNAL_EVENT_READER.write().waker(),
            stream_wake_task_executed: Arc::new(AtomicBool::new(false)),
            stream_wake_task_should_shutdown: Arc::new(AtomicBool::new(false)),
            task_sender,
        }
    }
}

impl EventStream {
    /// Constructs a new instance of `EventStream`.
    pub fn new() -> EventStream {
        EventStream::default()
    }
}

struct Task {
    stream_waker: std::task::Waker,
    stream_wake_task_executed: Arc<AtomicBool>,
    stream_wake_task_should_shutdown: Arc<AtomicBool>,
}

// Note to future me
//
// We need two wakers in order to implement EventStream correctly.
//
// 1. futures::Stream waker
//
// Stream::poll_next can return Poll::Pending which means that there's no
// event available. We are going to spawn a thread with the
// poll_internal(None, &EventFilter) call. This call blocks until an
// event is available and then we have to wake up the executor with notification
// that the task can be resumed.
//
// 2. poll_internal waker
//
// There's no event available, Poll::Pending was returned, stream waker thread
// is up and sitting in the poll_internal. User wants to drop the EventStream.
// We have to wake up the poll_internal (force it to return Ok(false)) and quit
// the thread before we drop.
impl Stream for EventStream {
    type Item = Result<Event>;

    fn poll_next(self: Pin<&mut Self>, cx: &mut Context<'_>) -> Poll<Option<Self::Item>> {
        let result = match poll_internal(Some(Duration::from_secs(0)), &EventFilter) {
            Ok(true) => match read_internal(&EventFilter) {
                Ok(InternalEvent::Event(event)) => Poll::Ready(Some(Ok(event))),
                Err(e) => Poll::Ready(Some(Err(e))),
                #[cfg(unix)]
                _ => unreachable!(),
            },
            Ok(false) => {
                if !self
                    .stream_wake_task_executed
                    .compare_and_swap(false, true, Ordering::SeqCst)
                {
                    let stream_waker = cx.waker().clone();
                    let stream_wake_task_executed = self.stream_wake_task_executed.clone();
                    let stream_wake_task_should_shutdown =
                        self.stream_wake_task_should_shutdown.clone();

                    stream_wake_task_should_shutdown.store(false, Ordering::SeqCst);

                    let _ = self.task_sender.send(Task {
                        stream_waker,
                        stream_wake_task_executed,
                        stream_wake_task_should_shutdown,
                    });
                }
                Poll::Pending
            }
            Err(e) => Poll::Ready(Some(Err(e))),
        };
        result
    }
}

impl Drop for EventStream {
    fn drop(&mut self) {
        self.stream_wake_task_should_shutdown
            .store(true, Ordering::SeqCst);
        let _ = self.poll_internal_waker.wake();
    }
}
>>>>>>> 9033a483
<|MERGE_RESOLUTION|>--- conflicted
+++ resolved
@@ -1,161 +1,13 @@
-<<<<<<< HEAD
 #[cfg(not(target_arch = "wasm32"))]
 mod not_wasm;
 
 #[cfg(not(target_arch = "wasm32"))]
 #[doc(inline)]
 pub use not_wasm::EventStream;
-=======
-use std::{
-    pin::Pin,
-    sync::{
-        atomic::{AtomicBool, Ordering},
-        mpsc::{self, SyncSender},
-        Arc,
-    },
-    task::{Context, Poll},
-    thread,
-    time::Duration,
-};
-
-use futures_core::stream::Stream;
->>>>>>> 9033a483
 
 #[cfg(target_arch = "wasm32")]
 mod wasm;
 
-<<<<<<< HEAD
 #[cfg(target_arch = "wasm32")]
 #[doc(inline)]
-pub use wasm::EventStream;
-=======
-use super::{
-    filter::EventFilter, poll_internal, read_internal, sys::Waker, Event, InternalEvent,
-    INTERNAL_EVENT_READER,
-};
-
-/// A stream of `Result<Event>`.
-///
-/// **This type is not available by default. You have to use the `event-stream` feature flag
-/// to make it available.**
-///
-/// It implements the [`futures::stream::Stream`](https://docs.rs/futures/0.3.1/futures/stream/trait.Stream.html)
-/// trait and allows you to receive `Event`s with [`async-std`](https://crates.io/crates/async-std)
-/// or [`tokio`](https://crates.io/crates/tokio) crates.
-///
-/// Check the [examples](https://github.com/crossterm-rs/crossterm/tree/master/examples) folder to see how to use
-/// it (`event-stream-*`).
-#[derive(Debug)]
-pub struct EventStream {
-    poll_internal_waker: Waker,
-    stream_wake_task_executed: Arc<AtomicBool>,
-    stream_wake_task_should_shutdown: Arc<AtomicBool>,
-    task_sender: SyncSender<Task>,
-}
-
-impl Default for EventStream {
-    fn default() -> Self {
-        let (task_sender, receiver) = mpsc::sync_channel::<Task>(1);
-
-        thread::spawn(move || {
-            while let Ok(task) = receiver.recv() {
-                loop {
-                    if let Ok(true) = poll_internal(None, &EventFilter) {
-                        break;
-                    }
-
-                    if task.stream_wake_task_should_shutdown.load(Ordering::SeqCst) {
-                        break;
-                    }
-                }
-                task.stream_wake_task_executed
-                    .store(false, Ordering::SeqCst);
-                task.stream_waker.wake();
-            }
-        });
-
-        EventStream {
-            poll_internal_waker: INTERNAL_EVENT_READER.write().waker(),
-            stream_wake_task_executed: Arc::new(AtomicBool::new(false)),
-            stream_wake_task_should_shutdown: Arc::new(AtomicBool::new(false)),
-            task_sender,
-        }
-    }
-}
-
-impl EventStream {
-    /// Constructs a new instance of `EventStream`.
-    pub fn new() -> EventStream {
-        EventStream::default()
-    }
-}
-
-struct Task {
-    stream_waker: std::task::Waker,
-    stream_wake_task_executed: Arc<AtomicBool>,
-    stream_wake_task_should_shutdown: Arc<AtomicBool>,
-}
-
-// Note to future me
-//
-// We need two wakers in order to implement EventStream correctly.
-//
-// 1. futures::Stream waker
-//
-// Stream::poll_next can return Poll::Pending which means that there's no
-// event available. We are going to spawn a thread with the
-// poll_internal(None, &EventFilter) call. This call blocks until an
-// event is available and then we have to wake up the executor with notification
-// that the task can be resumed.
-//
-// 2. poll_internal waker
-//
-// There's no event available, Poll::Pending was returned, stream waker thread
-// is up and sitting in the poll_internal. User wants to drop the EventStream.
-// We have to wake up the poll_internal (force it to return Ok(false)) and quit
-// the thread before we drop.
-impl Stream for EventStream {
-    type Item = Result<Event>;
-
-    fn poll_next(self: Pin<&mut Self>, cx: &mut Context<'_>) -> Poll<Option<Self::Item>> {
-        let result = match poll_internal(Some(Duration::from_secs(0)), &EventFilter) {
-            Ok(true) => match read_internal(&EventFilter) {
-                Ok(InternalEvent::Event(event)) => Poll::Ready(Some(Ok(event))),
-                Err(e) => Poll::Ready(Some(Err(e))),
-                #[cfg(unix)]
-                _ => unreachable!(),
-            },
-            Ok(false) => {
-                if !self
-                    .stream_wake_task_executed
-                    .compare_and_swap(false, true, Ordering::SeqCst)
-                {
-                    let stream_waker = cx.waker().clone();
-                    let stream_wake_task_executed = self.stream_wake_task_executed.clone();
-                    let stream_wake_task_should_shutdown =
-                        self.stream_wake_task_should_shutdown.clone();
-
-                    stream_wake_task_should_shutdown.store(false, Ordering::SeqCst);
-
-                    let _ = self.task_sender.send(Task {
-                        stream_waker,
-                        stream_wake_task_executed,
-                        stream_wake_task_should_shutdown,
-                    });
-                }
-                Poll::Pending
-            }
-            Err(e) => Poll::Ready(Some(Err(e))),
-        };
-        result
-    }
-}
-
-impl Drop for EventStream {
-    fn drop(&mut self) {
-        self.stream_wake_task_should_shutdown
-            .store(true, Ordering::SeqCst);
-        let _ = self.poll_internal_waker.wake();
-    }
-}
->>>>>>> 9033a483
+pub use wasm::EventStream;