--- conflicted
+++ resolved
@@ -5,47 +5,6 @@
     ($( $l:expr ),*) => { concat!("\x1B[", $( $l ),*) };
 }
 
-<<<<<<< HEAD
-/// Writes an ansi code to the given writer.
-#[doc(hidden)]
-#[macro_export]
-macro_rules! write_ansi_code {
-    ($writer:expr, $ansi_code:expr) => {{
-        use std::io::{self, ErrorKind};
-
-        write!($writer, "{}", $ansi_code)
-            .map_err(|e| io::Error::new(ErrorKind::Other, e))
-            .map_err($crate::ErrorKind::IoError)
-    }};
-}
-
-/// Writes/executes the given command.
-#[doc(hidden)]
-#[macro_export]
-macro_rules! handle_command {
-    ($writer:expr, $command:expr) => {{
-        // Silent warning when the macro is used inside the `command` module
-        #[allow(unused_imports)]
-        use $crate::{write_ansi_code, Command};
-
-        #[cfg(windows)]
-        {
-            let command = $command;
-            if command.is_ansi_code_supported() {
-                write_ansi_code!($writer, command.ansi_code())
-            } else {
-                command.execute_winapi().map_err($crate::ErrorKind::from)
-            }
-        }
-        #[cfg(any(unix, target_arch = "wasm32"))]
-        {
-            write_ansi_code!($writer, $command.ansi_code())
-        }
-    }};
-}
-
-=======
->>>>>>> 9033a483
 /// Queues one or more command(s) for further execution.
 ///
 /// Queued commands must be flushed to the underlying device to be executed.
