--- conflicted
+++ resolved
@@ -72,46 +72,30 @@
 //! Check the [examples](https://github.com/crossterm-rs/crossterm/tree/master/examples) folder for more of
 //! them (`event-*`).
 
-<<<<<<< HEAD
-#[cfg(not(target_arch = "wasm32"))] // TODO!
-use {
-    std::time::Duration,
-    parking_lot::RwLock,
-    lazy_static::lazy_static,
-    timeout::PollTimeout,
-
-    filter::{EventFilter, Filter},
-};
-=======
 use std::fmt;
+#[cfg(not(target_arch = "wasm32"))]
 use std::time::Duration;
->>>>>>> 9033a483
 
 #[cfg(feature = "serde")]
 use serde::{Deserialize, Serialize};
 
 use bitflags::bitflags;
-<<<<<<< HEAD
-
-#[cfg(feature = "event-stream")]
-mod stream;
-=======
-use lazy_static::lazy_static;
-
-use crate::{Command, Result};
-
+#[cfg(not(target_arch = "wasm32"))]
+use parking_lot::{MappedMutexGuard, Mutex, MutexGuard};
+
+use crate::Command; 
+#[cfg(not(target_arch = "wasm32"))]
+use crate::Result;
+
+#[cfg(not(target_arch = "wasm32"))]
 use filter::{EventFilter, Filter};
->>>>>>> 9033a483
-#[cfg(feature = "event-stream")]
+#[cfg(not(target_arch = "wasm32"))]
+use read::InternalEventReader;
+#[cfg(all(feature = "event-stream", not(target_arch = "wasm32")))]
 pub use stream::EventStream;
-
-<<<<<<< HEAD
-use crate::Command;
-#[cfg(not(target_arch = "wasm32"))]
-use crate::Result;
-
-=======
->>>>>>> 9033a483
+#[cfg(not(target_arch = "wasm32"))]
+use timeout::PollTimeout;
+
 mod ansi;
 pub(crate) mod sys;
 
@@ -125,10 +109,23 @@
 
 
 #[cfg(not(target_arch = "wasm32"))] // TODO!
-lazy_static! {
-    /// Static instance of `InternalEventReader`.
-    /// This needs to be static because there can be one event reader.
-    static ref INTERNAL_EVENT_READER: RwLock<read::InternalEventReader> = RwLock::new(read::InternalEventReader::default());
+static INTERNAL_EVENT_READER: Mutex<Option<InternalEventReader>> = parking_lot::const_mutex(None);
+
+#[cfg(not(target_arch = "wasm32"))]
+fn lock_internal_event_reader() -> MappedMutexGuard<'static, InternalEventReader> {
+    MutexGuard::map(INTERNAL_EVENT_READER.lock(), |reader| {
+        reader.get_or_insert_with(InternalEventReader::default)
+    })
+}
+
+#[cfg(not(target_arch = "wasm32"))]
+fn try_lock_internal_event_reader_for(
+    duration: Duration,
+) -> Option<MappedMutexGuard<'static, InternalEventReader>> {
+    Some(MutexGuard::map(
+        INTERNAL_EVENT_READER.try_lock_for(duration)?,
+        |reader| reader.get_or_insert_with(InternalEventReader::default),
+    ))
 }
 
 /// Checks if there is an [`Event`](enum.Event.html) available.
@@ -224,25 +221,21 @@
     }
 }
 
-<<<<<<< HEAD
-/// Polls to check if there are any `InternalEvent`s that can be read withing the given duration.
-#[cfg(not(target_arch = "wasm32"))]
-=======
 /// Polls to check if there are any `InternalEvent`s that can be read within the given duration.
->>>>>>> 9033a483
+#[cfg(not(target_arch = "wasm32"))]
 pub(crate) fn poll_internal<F>(timeout: Option<Duration>, filter: &F) -> Result<bool>
 where
     F: Filter,
 {
     let (mut reader, timeout) = if let Some(timeout) = timeout {
         let poll_timeout = PollTimeout::new(Some(timeout));
-        if let Some(reader) = INTERNAL_EVENT_READER.try_write_for(timeout) {
+        if let Some(reader) = try_lock_internal_event_reader_for(timeout) {
             (reader, poll_timeout.leftover())
         } else {
             return Ok(false);
         }
     } else {
-        (INTERNAL_EVENT_READER.write(), None)
+        (lock_internal_event_reader(), None)
     };
     reader.poll(timeout, filter)
 }
@@ -253,7 +246,7 @@
 where
     F: Filter,
 {
-    let mut reader = INTERNAL_EVENT_READER.write();
+    let mut reader = lock_internal_event_reader();
     reader.read(filter)
 }
 
