--- conflicted
+++ resolved
@@ -76,7 +76,6 @@
 #[cfg(not(target_arch = "wasm32"))]
 use std::time::Duration;
 
-<<<<<<< HEAD
 #[cfg(feature = "serde")]
 use serde::{Deserialize, Serialize};
 
@@ -84,7 +83,7 @@
 #[cfg(not(target_arch = "wasm32"))]
 use parking_lot::{MappedMutexGuard, Mutex, MutexGuard};
 
-use crate::Command; 
+use crate::{csi, Command}; 
 #[cfg(not(target_arch = "wasm32"))]
 use crate::Result;
 
@@ -93,27 +92,10 @@
 #[cfg(not(target_arch = "wasm32"))]
 use read::InternalEventReader;
 #[cfg(all(feature = "event-stream", not(target_arch = "wasm32")))]
-=======
-use bitflags::bitflags;
-use parking_lot::{MappedMutexGuard, Mutex, MutexGuard};
-#[cfg(feature = "serde")]
-use serde::{Deserialize, Serialize};
-
-use crate::{csi, Command, Result};
-use filter::{EventFilter, Filter};
-use read::InternalEventReader;
-#[cfg(feature = "event-stream")]
->>>>>>> 174de58b
 pub use stream::EventStream;
 #[cfg(not(target_arch = "wasm32"))]
 use timeout::PollTimeout;
 
-<<<<<<< HEAD
-mod ansi;
-pub(crate) mod sys;
-
-=======
->>>>>>> 174de58b
 pub(crate) mod filter;
 #[cfg(not(target_arch = "wasm32"))]
 mod read;
@@ -122,28 +104,19 @@
 #[cfg(not(target_arch = "wasm32"))]
 mod timeout;
 
-<<<<<<< HEAD
-
+/// Static instance of `InternalEventReader`.
+/// This needs to be static because there can be one event reader.
 #[cfg(not(target_arch = "wasm32"))] // TODO!
 static INTERNAL_EVENT_READER: Mutex<Option<InternalEventReader>> = parking_lot::const_mutex(None);
 
 #[cfg(not(target_arch = "wasm32"))]
-=======
-/// Static instance of `InternalEventReader`.
-/// This needs to be static because there can be one event reader.
-static INTERNAL_EVENT_READER: Mutex<Option<InternalEventReader>> = parking_lot::const_mutex(None);
-
->>>>>>> 174de58b
 fn lock_internal_event_reader() -> MappedMutexGuard<'static, InternalEventReader> {
     MutexGuard::map(INTERNAL_EVENT_READER.lock(), |reader| {
         reader.get_or_insert_with(InternalEventReader::default)
     })
 }
-<<<<<<< HEAD
-
-#[cfg(not(target_arch = "wasm32"))]
-=======
->>>>>>> 174de58b
+
+#[cfg(not(target_arch = "wasm32"))]
 fn try_lock_internal_event_reader_for(
     duration: Duration,
 ) -> Option<MappedMutexGuard<'static, InternalEventReader>> {
