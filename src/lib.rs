//! Crossterm provides the same core functionalities for both windows and unix systems.
//! Crossterm aims to be simple and easy to call in code.
//! True the simplicity of Crossterm you do not have to worry about the platform your working with.
//! You can just call the action you want to perform and under water it will check what to do based on the current platform.

#[macro_use]
mod shared;
mod kernel;
mod state;

pub mod cursor;
pub mod input;
pub mod manager;
//pub mod style;
pub mod terminal;

pub use shared::Terminal::Terminal;
<<<<<<< HEAD
//pub use shared::crossterm::Crossterm;
=======
pub use shared::crossterm::Crossterm;
>>>>>>> 403d0668
pub use shared::raw;
pub use shared::screen;
pub use state::context::Context;

use manager::ScreenManager;
use state::command_manager::CommandManager;
use state::commands::IStateCommand;
use state::state_manager::StateManager;

#[cfg(unix)]
extern crate libc;
#[cfg(unix)]
extern crate termios;

#[cfg(windows)]
extern crate winapi;<|MERGE_RESOLUTION|>--- conflicted
+++ resolved
@@ -15,11 +15,10 @@
 pub mod terminal;
 
 pub use shared::Terminal::Terminal;
-<<<<<<< HEAD
 //pub use shared::crossterm::Crossterm;
-=======
+
 pub use shared::crossterm::Crossterm;
->>>>>>> 403d0668
+
 pub use shared::raw;
 pub use shared::screen;
 pub use state::context::Context;
