use std::sync::atomic::{AtomicBool, Ordering};

use crossterm_winapi::{ConsoleMode, Handle};
use parking_lot::Once;
use winapi::um::wincon::ENABLE_VIRTUAL_TERMINAL_PROCESSING;

<<<<<<< HEAD
#[cfg(not(target_arch = "wasm32"))]
use lazy_static::lazy_static;

=======
>>>>>>> 174de58b
use crate::Result;

/// Enable virtual terminal processing.
///
/// This method attempts to enable virtual terminal processing for this
/// console. If there was a problem enabling it, then an error returned.
/// On success, the caller may assume that enabling it was successful.
///
/// When virtual terminal processing is enabled, characters emitted to the
/// console are parsed for VT100 and similar control character sequences
/// that control color and other similar operations.
fn enable_vt_processing() -> Result<()> {
    let mask = ENABLE_VIRTUAL_TERMINAL_PROCESSING;

    let console_mode = ConsoleMode::from(Handle::current_out_handle()?);
    let old_mode = console_mode.mode()?;

    if old_mode & mask == 0 {
        console_mode.set_mode(old_mode | mask)?;
    }

    Ok(())
}

<<<<<<< HEAD
#[cfg(not(target_arch = "wasm32"))]
lazy_static! {
    static ref SUPPORTS_ANSI_ESCAPE_CODES: bool = {
        // Some terminals on windows like GitBash can't use WinApi calls directly
        // so when we try to enable the ANSI-flag for windows this won't work.
=======
static SUPPORTS_ANSI_ESCAPE_CODES: AtomicBool = AtomicBool::new(false);
static INITIALIZER: Once = Once::new();

/// Checks if the current terminal supports ansi escape sequences
pub fn supports_ansi() -> bool {
    INITIALIZER.call_once(|| {
        // Some terminals on Windows like GitBash can't use WinAPI calls directly
        // so when we try to enable the ANSI-flag for Windows this won't work.
>>>>>>> 174de58b
        // Because of that we should check first if the TERM-variable is set
        // and see if the current terminal is a terminal who does support ANSI.
        let supported = std::env::var("TERM").map_or(false, |term| term != "dumb")
            || enable_vt_processing().is_ok();

<<<<<<< HEAD
/// Checks if the current terminal supports ansi escape sequences
#[cfg(not(target_arch = "wasm32"))]
pub fn supports_ansi() -> bool {
    *SUPPORTS_ANSI_ESCAPE_CODES
}

#[cfg(target = "wasm32")]
pub fn supports_ansi() -> bool {
    true
=======
        SUPPORTS_ANSI_ESCAPE_CODES.store(supported, Ordering::SeqCst);
    });

    SUPPORTS_ANSI_ESCAPE_CODES.load(Ordering::SeqCst)
>>>>>>> 174de58b
}<|MERGE_RESOLUTION|>--- conflicted
+++ resolved
@@ -4,12 +4,6 @@
 use parking_lot::Once;
 use winapi::um::wincon::ENABLE_VIRTUAL_TERMINAL_PROCESSING;
 
-<<<<<<< HEAD
-#[cfg(not(target_arch = "wasm32"))]
-use lazy_static::lazy_static;
-
-=======
->>>>>>> 174de58b
 use crate::Result;
 
 /// Enable virtual terminal processing.
@@ -34,41 +28,29 @@
     Ok(())
 }
 
-<<<<<<< HEAD
 #[cfg(not(target_arch = "wasm32"))]
-lazy_static! {
-    static ref SUPPORTS_ANSI_ESCAPE_CODES: bool = {
-        // Some terminals on windows like GitBash can't use WinApi calls directly
-        // so when we try to enable the ANSI-flag for windows this won't work.
-=======
 static SUPPORTS_ANSI_ESCAPE_CODES: AtomicBool = AtomicBool::new(false);
+#[cfg(not(target_arch = "wasm32"))]
 static INITIALIZER: Once = Once::new();
 
 /// Checks if the current terminal supports ansi escape sequences
+#[cfg(not(target_arch = "wasm32"))]
 pub fn supports_ansi() -> bool {
     INITIALIZER.call_once(|| {
         // Some terminals on Windows like GitBash can't use WinAPI calls directly
         // so when we try to enable the ANSI-flag for Windows this won't work.
->>>>>>> 174de58b
         // Because of that we should check first if the TERM-variable is set
         // and see if the current terminal is a terminal who does support ANSI.
         let supported = std::env::var("TERM").map_or(false, |term| term != "dumb")
             || enable_vt_processing().is_ok();
 
-<<<<<<< HEAD
-/// Checks if the current terminal supports ansi escape sequences
-#[cfg(not(target_arch = "wasm32"))]
-pub fn supports_ansi() -> bool {
-    *SUPPORTS_ANSI_ESCAPE_CODES
+        SUPPORTS_ANSI_ESCAPE_CODES.store(supported, Ordering::SeqCst);
+    });
+
+    SUPPORTS_ANSI_ESCAPE_CODES.load(Ordering::SeqCst)
 }
 
 #[cfg(target = "wasm32")]
 pub fn supports_ansi() -> bool {
     true
-=======
-        SUPPORTS_ANSI_ESCAPE_CODES.store(supported, Ordering::SeqCst);
-    });
-
-    SUPPORTS_ANSI_ESCAPE_CODES.load(Ordering::SeqCst)
->>>>>>> 174de58b
 }