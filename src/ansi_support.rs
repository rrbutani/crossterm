use crossterm_winapi::{ConsoleMode, Handle};
use winapi::um::wincon::ENABLE_VIRTUAL_TERMINAL_PROCESSING;

#[cfg(not(target_arch = "wasm32"))]
use lazy_static::lazy_static;

use crate::Result;

/// Enable virtual terminal processing.
///
/// This method attempts to enable virtual terminal processing for this
/// console. If there was a problem enabling it, then an error returned.
/// On success, the caller may assume that enabling it was successful.
///
/// When virtual terminal processing is enabled, characters emitted to the
/// console are parsed for VT100 and similar control character sequences
/// that control color and other similar operations.
fn enable_vt_processing() -> Result<()> {
    let mask = ENABLE_VIRTUAL_TERMINAL_PROCESSING;

    let console_mode = ConsoleMode::from(Handle::current_out_handle()?);
    let old_mode = console_mode.mode()?;

    if old_mode & mask == 0 {
        console_mode.set_mode(old_mode | mask)?;
    }

    Ok(())
}

#[cfg(not(target_arch = "wasm32"))]
lazy_static! {
    static ref SUPPORTS_ANSI_ESCAPE_CODES: bool = {
<<<<<<< HEAD
        // Some terminals on windows like GitBash can't use WinApi calls directly
        // so when we try to enable the ANSI-flag for windows this won't work.
=======
        // Some terminals on Windows like GitBash can't use WinAPI calls directly
        // so when we try to enable the ANSI-flag for Windows this won't work.
>>>>>>> 9033a483
        // Because of that we should check first if the TERM-variable is set
        // and see if the current terminal is a terminal who does support ANSI.
        std::env::var("TERM").map_or(false, |term| term != "dumb") || enable_vt_processing().is_ok()
    };
}

<<<<<<< HEAD
#[cfg(not(target_arch = "wasm32"))]
pub fn supports_ansi() -> bool {
    *SUPPORTS_ANSI_ESCAPE_CODES
}

#[cfg(target = "wasm32")]
pub fn supports_ansi() -> bool {
    true
}

// Checks if the 'TERM' environment variable is set to check if the terminal supports ANSI-codes.
// I got the list of terminals from here: https://github.com/keqingrong/supports-ansi/blob/master/index.js
#[cfg(not(target_arch = "wasm32"))]
fn is_specific_term() -> bool {
    const TERMS: [&str; 15] = [
        "xterm",  // xterm, PuTTY, Mintty
        "rxvt",   // RXVT
        "eterm",  // Eterm
        "screen", // GNU screen, tmux
        "tmux",   // tmux
        "vt100", "vt102", "vt220", "vt320",   // DEC VT series
        "ansi",    // ANSI
        "scoansi", // SCO ANSI
        "cygwin",  // Cygwin, MinGW
        "linux",   // Linux console
        "konsole", // Konsole
        "bvterm",  // Bitvise SSH Client
    ];

    match std::env::var("TERM") {
        Ok(val) => val != "dumb" || TERMS.contains(&val.as_str()),
        Err(_) => false,
    }
=======
/// Checks if the current terminal supports ansi escape sequences
pub fn supports_ansi() -> bool {
    *SUPPORTS_ANSI_ESCAPE_CODES
>>>>>>> 9033a483
}<|MERGE_RESOLUTION|>--- conflicted
+++ resolved
@@ -31,20 +31,15 @@
 #[cfg(not(target_arch = "wasm32"))]
 lazy_static! {
     static ref SUPPORTS_ANSI_ESCAPE_CODES: bool = {
-<<<<<<< HEAD
         // Some terminals on windows like GitBash can't use WinApi calls directly
         // so when we try to enable the ANSI-flag for windows this won't work.
-=======
-        // Some terminals on Windows like GitBash can't use WinAPI calls directly
-        // so when we try to enable the ANSI-flag for Windows this won't work.
->>>>>>> 9033a483
         // Because of that we should check first if the TERM-variable is set
         // and see if the current terminal is a terminal who does support ANSI.
         std::env::var("TERM").map_or(false, |term| term != "dumb") || enable_vt_processing().is_ok()
     };
 }
 
-<<<<<<< HEAD
+/// Checks if the current terminal supports ansi escape sequences
 #[cfg(not(target_arch = "wasm32"))]
 pub fn supports_ansi() -> bool {
     *SUPPORTS_ANSI_ESCAPE_CODES
@@ -53,34 +48,4 @@
 #[cfg(target = "wasm32")]
 pub fn supports_ansi() -> bool {
     true
-}
-
-// Checks if the 'TERM' environment variable is set to check if the terminal supports ANSI-codes.
-// I got the list of terminals from here: https://github.com/keqingrong/supports-ansi/blob/master/index.js
-#[cfg(not(target_arch = "wasm32"))]
-fn is_specific_term() -> bool {
-    const TERMS: [&str; 15] = [
-        "xterm",  // xterm, PuTTY, Mintty
-        "rxvt",   // RXVT
-        "eterm",  // Eterm
-        "screen", // GNU screen, tmux
-        "tmux",   // tmux
-        "vt100", "vt102", "vt220", "vt320",   // DEC VT series
-        "ansi",    // ANSI
-        "scoansi", // SCO ANSI
-        "cygwin",  // Cygwin, MinGW
-        "linux",   // Linux console
-        "konsole", // Konsole
-        "bvterm",  // Bitvise SSH Client
-    ];
-
-    match std::env::var("TERM") {
-        Ok(val) => val != "dumb" || TERMS.contains(&val.as_str()),
-        Err(_) => false,
-    }
-=======
-/// Checks if the current terminal supports ansi escape sequences
-pub fn supports_ansi() -> bool {
-    *SUPPORTS_ANSI_ESCAPE_CODES
->>>>>>> 9033a483
 }