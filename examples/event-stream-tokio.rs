//! Demonstrates how to read events asynchronously with tokio.
//!
//! cargo run --features="event-stream" --example event-stream-tokio

use std::{
    io::{stdout, Write},
    time::Duration,
};

use futures::{future::FutureExt, select, StreamExt};
use futures_timer::Delay;
<<<<<<< HEAD
use futures::util::{future::FutureExt, select, StreamExt};
=======
>>>>>>> 9033a483

use crossterm::{
    cursor::position,
    event::{DisableMouseCapture, EnableMouseCapture, Event, EventStream, KeyCode},
    execute,
    terminal::{disable_raw_mode, enable_raw_mode},
    Result,
};

const HELP: &str = r#"EventStream based on futures_util::Stream with tokio
 - Keyboard, mouse and terminal resize events enabled
 - Prints "." every second if there's no event
 - Hit "c" to print current cursor position
 - Use Esc to quit
"#;

async fn print_events() {
    let mut reader = EventStream::new();

    loop {
        let mut delay = Delay::new(Duration::from_millis(1_000)).fuse();
        let mut event = reader.next().fuse();

        select! {
            _ = delay => { println!(".\r"); },
            maybe_event = event => {
                match maybe_event {
                    Some(Ok(event)) => {
                        println!("Event::{:?}\r", event);

                        if event == Event::Key(KeyCode::Char('c').into()) {
                            println!("Cursor position: {:?}\r", position());
                        }

                        if event == Event::Key(KeyCode::Esc.into()) {
                            break;
                        }
                    }
                    Some(Err(e)) => println!("Error: {:?}\r", e),
                    None => break,
                }
            }
        };
    }
}

#[tokio::main]
async fn main() -> Result<()> {
    println!("{}", HELP);

    enable_raw_mode()?;

    let mut stdout = stdout();
    execute!(stdout, EnableMouseCapture)?;

    print_events().await;

    execute!(stdout, DisableMouseCapture)?;

    disable_raw_mode()
}<|MERGE_RESOLUTION|>--- conflicted
+++ resolved
@@ -9,10 +9,6 @@
 
 use futures::{future::FutureExt, select, StreamExt};
 use futures_timer::Delay;
-<<<<<<< HEAD
-use futures::util::{future::FutureExt, select, StreamExt};
-=======
->>>>>>> 9033a483
 
 use crossterm::{
     cursor::position,
